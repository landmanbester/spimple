#!/usr/bin/env python
# -*- coding: utf-8 -*-
# flake8: noqa

import pyscilog
pyscilog.init('spimple')
log = pyscilog.get_logger('SPIFIT')
import argparse
from omegaconf import OmegaConf
import numpy as np
from astropy.io import fits
from spimple.utils import (load_fits, save_fits, convolve2gaussres, data_from_header,
                           set_header_info, str2bool, interpolate_beam)
import dask
import dask.array as da
from africanus.model.spi.dask import fit_spi_components

def spi_fitter():
    """
    Runs a command-line tool for spectral index fitting on radio astronomy image cubes.
    
    This function orchestrates the workflow for fitting spectral index (alpha) and reference intensity (I0) maps from multi-frequency radio interferometric image cubes. It handles argument parsing, model and residual image loading, PSF and beam parameter extraction, optional convolution, masking, thresholding, frequency band selection, component extraction, spectral fitting, and output of results as FITS files. The tool supports various options for beam modeling, channel weighting, and output product selection, and is designed for efficient processing of large datasets using Dask for parallelization.
    """
    parser = argparse.ArgumentParser(description='Simple spectral index fitting tool.',
                                formatter_class=argparse.RawTextHelpFormatter)
    parser.add_argument('-model', "--model", type=str, nargs='+')
    parser.add_argument('-residual', "--residual", type=str, nargs='+')
    parser.add_argument('-o', '--output-filename', type=str, required=True,
                        help="Path to output directory + prefix.")
    parser.add_argument('-pp', '--psf-pars', default=None, nargs='+', type=float,
                        help="Beam parameters matching FWHM of restoring beam "
                        "specified as emaj emin pa. \n"
                        "By default these are taken from the fits header "
                        "of the residual image.")
    parser.add_argument('-cp', "--circ-psf", type=str2bool, nargs='?', const=True, default=False,
                        help="Passing this flag will convolve with a circularised "
                        "beam instead of an elliptical one")
    parser.add_argument('-th', '--threshold', default=10, type=float,
                        help="Multiple of the rms in the residual to threshold "
                        "on. \n"
                        "Only components above threshold*rms will be fit.")
    parser.add_argument('-maxDR', '--maxDR', default=100, type=float,
                        help="Maximum dynamic range used to determine the "
                        "threshold above which components need to be fit. \n"
                        "Only used if residual is not passed in.")
    parser.add_argument('-nthreads', '--nthreads', default=0, type=int,
                        help="Number of threads to use. \n"
                        "Default of zero means use all threads")
    parser.add_argument('-pb-min', '--pb-min', type=float, default=0.15,
                        help="Set image to zero where pb falls below this value")
    parser.add_argument('-products', '--products', default='aeikIcmrbd', type=str,
                        help="Outputs to write. Letter correspond to: \n"
                        "a - alpha map \n"
                        "e - alpha error map \n"
                        "i - I0 map \n"
                        "k - I0 error map \n"
                        "I - reconstructed cube form alpha and I0 \n"
                        "c - restoring beam used for convolution \n"
                        "m - convolved model \n"
                        "r - convolved residual \n"
                        "b - average power beam \n"
                        "d - difference between data and fitted model \n"
                        "Default is to write all of them")
    parser.add_argument('-pf', "--padding-frac", default=0.5, type=float,
                        help="Padding factor for FFT's.")
    parser.add_argument('-dc', "--dont-convolve", type=str2bool, nargs='?', const=True, default=False,
                        help="Passing this flag bypasses the convolution "
                        "by the clean beam")
    parser.add_argument('-cw', "--channel_weights", default=None, nargs='+', type=float,
                        help="Per-channel weights to use during fit to frequency axis. \n "
                        "Only has an effect if no residual is passed in (for now).")
    parser.add_argument('-cf', "--channel_freqs", default=None, nargs='+', type=float,
                        help="Per-channel freqs to use during fit to frequency axis\n"+
                        "These are automatically generated from the FITS header.\n"+
                        "Only specify if you have a non-standard FITS header.")
    parser.add_argument('-rf', '--ref-freq', default=None, type=float,
                        help='Reference frequency where the I0 map is sought. \n'
                        "Will overwrite in fits headers of output.")
    parser.add_argument('-otype', '--out_dtype', default='f4', type=str,
                        help="Data type of output. Default is single precision")
    parser.add_argument('-acr', '--add-convolved-residuals', type=str2bool, nargs='?', const=True, default=False,
                        help='Flag to add in the convolved residuals before fitting components')
    parser.add_argument('-ms', "--ms", nargs="+", type=str,
                        help="Mesurement sets used to make the image. \n"
                        "Used to get paralactic angles if doing primary beam correction")
    parser.add_argument('-f', "--field", type=int, default=0,
                        help="Field ID")
    parser.add_argument('-bm', '--beam-model', default=None, type=str,
                        help="Fits beam model to use. \n"
                        "It is assumed that the pattern is path_to_beam/"
                        "name_corr_re/im.fits. \n"
                        "Provide only the path up to name "
                        "e.g. /home/user/beams/meerkat_lband. \n"
                        "Patterns mathing corr are determined "
                        "automatically. \n"
                        "Only real and imaginary beam models currently "
                        "supported.")
    parser.add_argument('-st', "--sparsify-time", type=int, default=10,
                        help="Used to select a subset of time ")
    parser.add_argument('-ct', '--corr-type', type=str, default='linear',
                        help="Correlation typ i.e. linear or circular. ")
    parser.add_argument('-band', "--band", type=str, default='l',
<<<<<<< HEAD
                        help="Band to use with JimBeam. L or UHF")
=======
                        help="Band to use with JimBeam. L, UHF or S")
>>>>>>> e33f5aff
    parser.add_argument('-db', '--deselect-bands', default=None, nargs='+', type=int,
                        help="Indices of subbands to exclude from the fitting \n"
                        "By default, all the sub-bands are used for the residual image. \n"
                        "e.g. -db 1 2 will exclude sub-bands indexed at 1 & 2.")

    opts = parser.parse_args()
    opts = OmegaConf.create(vars(opts))
    pyscilog.log_to_file(f'spifit.log')

    if not opts.nthreads:
        import multiprocessing
        opts.nthreads = multiprocessing.cpu_count()

    OmegaConf.set_struct(opts, True)

    print('Input Options:', file=log)
    for key in opts.keys():
        print('     %25s = %s' % (key, opts[key]), file=log)

    if opts.psf_pars is None:
        print("Attempting to take psf_pars from residual/image fits header", file=log)
        try:
            rhdr = fits.getheader(opts.residual[0])
        except Exception as e:
            try:
                rhdr = fits.getheader(opts.model[0])
            except Exception as e:
                raise e

        if 'BMAJ1' in rhdr.keys():
            emaj = rhdr['BMAJ1']
            emin = rhdr['BMIN1']
            pa = rhdr['BPA1']
            gaussparf = (emaj, emin, pa)
        elif 'BMAJ' in rhdr.keys():
            emaj = rhdr['BMAJ']
            emin = rhdr['BMIN']
            pa = rhdr['BPA']
            gaussparf = (emaj, emin, pa)
        else:
            raise ValueError("No beam parameters found in residual."
                             "You will have to provide them manually.")

    else:
        gaussparf = tuple(opts.psf_pars)

    if opts.circ_psf:
        e = np.maximum(gaussparf[0], gaussparf[1])
        gaussparf = list(gaussparf)
        gaussparf[0] = e
        gaussparf[1] = e
        gaussparf[2] = 0.0
        gaussparf = tuple(gaussparf)

    print("Using emaj = %3.2e, emin = %3.2e, PA = %3.2e \n" % gaussparf, file=log)

    # load model images or cube
    model_header = {}
    for i, m in enumerate(opts.model):
        model = load_fits(m, dtype=opts.out_dtype).squeeze()
        orig_shape = model.shape
        mhdr = fits.getheader(m)
        model_header[i] = [model, mhdr]

    l_coord, ref_l = data_from_header(mhdr, axis=1)
    l_coord -= ref_l
    m_coord, ref_m = data_from_header(mhdr, axis=2)
    m_coord -= ref_m

    if mhdr["CTYPE4"].lower() in ['freq', 'speclnmf']:
        freq_axis = 4
        stokes_axis = 3
    elif mhdr["CTYPE3"].lower() in ['freq', 'speclnmf']:
        freq_axis = 3
        stokes_axis = 4
    else:
        raise ValueError("Freq axis must be 3rd or 4th")

    mfs_shape = list(orig_shape)
    mfs_shape[0] = 1
    mfs_shape = tuple(mfs_shape)

    # generate model frequencies and model slices
    # incase one/more than one frequency models are provided
    freqs = []
    models_data = []
    for model_data, model_hdr in model_header.values():
        mhdr = model_hdr
        freq, ref_freq = data_from_header(mhdr, axis=freq_axis)
        freqs.extend(freq)
        # for 3d (cubes) image seperate individual frequency model
        # to stack later with the rest
        if len(model_data.shape) > 2:
            for md in model_data:
                models_data.append(md)
        else:
            models_data.append(model_data)
    # stack model data cube
    model = np.stack(models_data)
    freqs = np.array(freqs)  # convert list to array
    freqs = np.array(opts.channel_freqs) if opts.channel_freqs is not None else freqs
    nband = freqs.size
    if nband < 2:
        raise ValueError("Can't produce alpha map from a single band image")
    npix_l = l_coord.size
    npix_m = m_coord.size

    # update cube psf-pars
    for i in range(1, nband+1):
        mhdr['BMAJ' + str(i)] = gaussparf[0]
        mhdr['BMIN' + str(i)] = gaussparf[1]
        mhdr['BPA' + str(i)] = gaussparf[2]

    if opts.ref_freq is not None and opts.ref_freq != ref_freq:
        ref_freq = opts.ref_freq
        print("Provided reference frequency does not match that of fits file. "
              "Will overwrite.", file=log)

    print("Cube frequencies:", file=log)
    with np.printoptions(precision=2):
        print(freqs, file=log)
    print("Reference frequency is %3.2e Hz" % ref_freq, file=log)

    # LB - new header for cubes if ref_freqs differ
    new_hdr = set_header_info(mhdr, ref_freq, freq_axis, beampars=gaussparf)

    # save next to model if no outfile is provided
    outfile = opts.output_filename

    xx, yy = np.meshgrid(l_coord, m_coord, indexing='ij')
    # load beam
    if opts.beam_model is not None:
        # we can pass in either a fits file with the already interpolated beam or we can interpolate from scratch
        if opts.beam_model.endswith('.fits'):
            bhdr = fits.getheader(opts.beam_model)
            l_coord_beam, ref_lb = data_from_header(bhdr, axis=1)
            l_coord_beam -= ref_lb
            if not np.array_equal(l_coord_beam, l_coord):
                raise ValueError("l coordinates of beam model do not match those of image. "
                                 "Use power_beam_maker to interpolate to fits header.")

            m_coord_beam, ref_mb = data_from_header(bhdr, axis=2)
            m_coord_beam -= ref_mb
            if not np.array_equal(m_coord_beam, m_coord):
                raise ValueError("m coordinates of beam model do not match those of image. "
                                 "Use power_beam_maker to interpolate to fits header.")

            freqs_beam, _ = data_from_header(bhdr, axis=freq_axis)
            if not np.array_equal(freqs, freqs_beam):
                raise ValueError("Freqs of beam model do not match those of image. "
                                 "Use power_beam_maker to interpolate to fits header.")

            beam_image = load_fits(opts.beam_model, dtype=opts.out_dtype).squeeze()
        elif opts.beam_model == "JimBeam":
            from katbeam import JimBeam
            beam_image = []
            if opts.band.lower() == 'l':
                beam = JimBeam('MKAT-AA-L-JIM-2020')
            elif opts.band.lower() == 'uhf':
                beam = JimBeam('MKAT-AA-UHF-JIM-2020')
            elif opts.band.lower() == 's':
                beam = JimBeam('MKAT-AA-S-JIM-2020')
            else:
                raise ValueError(f"Unknown beam model for katbeam in band {opts.band}")
            beam_image = np.zeros_like(model)
            for v in range(freqs.size):
                beam_image.append(beam.I(xx, yy, freqs[v]/1e6))  # freqs in MHz
            beam_image = np.stack(beam_image)

        else:
            beam_image = interpolate_beam(xx, yy, freqs, opts)

        if 'b' in opts.products:
            name = outfile + '.power_beam.fits'
            save_fits(name, np.expand_dims(beam_image, axis=4 - stokes_axis), mhdr, dtype=opts.out_dtype)
            print(f"Wrote average power beam to {name}", file=log)

    else:
        beam_image = np.ones(model.shape, dtype=opts.out_dtype)

    # beam cut off
    model = np.where(beam_image > opts.pb_min, model, 0.0)

    if not opts.dont_convolve:
        print("Convolving model", file=log)
        # convolve model to desired resolution
        model, gausskern = convolve2gaussres(model, xx, yy, gaussparf, opts.nthreads, None, opts.padding_frac)

        # save clean beam
        if 'c' in opts.products:
            name = outfile + '.clean_psf.fits'
            save_fits(name, gausskern, new_hdr, dtype=opts.out_dtype)
            print(f"Wrote clean psf to {name}", file=log)

        # save convolved model
        if 'm' in opts.products:
            name = outfile + '.convolved_model.fits'
            save_fits(name, model, new_hdr, dtype=opts.out_dtype)
            print(f"Wrote convolved model to {name}", file=log)


    # add in residuals and set threshold
    if opts.residual:
        # get headers and frequencies from residual image(s)
        residuals = [load_fits(res, dtype=opts.out_dtype) for res in opts.residual]
        resid = np.stack(residuals).squeeze()
        rhdr = [fits.getheader(res) for res in opts.residual]
        freqs_res = np.array([data_from_header(fits.getheader(res), axis=freq_axis)[0]
                              for res in opts.residual]).flatten()
        freqs_res = freqs if opts.channel_freqs else freqs_res
        if not np.array_equal(freqs, freqs_res):
            raise ValueError("Freqs of residual do not match those of model")

        # get l and m coordinate from residual image(s)
        l_res, ref_lb = data_from_header(rhdr[0], axis=1)
        l_res -= ref_lb
        if not np.array_equal(l_res, l_coord):
            raise ValueError("l coordinates of residual do not match those of model")
        m_res, ref_mb = data_from_header(rhdr[0], axis=2)
        m_res -= ref_mb
        if not np.array_equal(m_res, m_coord):
            raise ValueError("m coordinates of residual do not match those of model")

        # convolve residual to same resolution as model
        gausspari = ()
        # get beam values from individual headers
        if len(rhdr) > 1:
            for hdr in rhdr:
                keys = ['BMAJ', 'BMIN', 'BPA']
                if all(k in hdr for k in keys):
                    emaj, emin, pa = [hdr[k] for k in keys]
                    gausspari += tuple([hdr[k] for k in keys]),
        # residual cube provides beam params as BMAJ1, BMAJ2,...
        else:
            hdr = rhdr[0]
            for i in range(1,nband+1):
                key = 'BMAJ' + str(i)
                if key in hdr.keys():
                    emaj = hdr[key]
                    emin = hdr['BMIN' + str(i)]
                    pa = hdr['BPA' + str(i)]
                    gausspari += ((emaj, emin, pa),)
        if gausspari:
            print(f"Gausspars in residual header: {gausspari}", file=log)
        else:
            print("Can't find Gausspars in residual header, unable to add residuals back in", file=log)
            gausspari = None

        if gausspari is not None and opts.add_convolved_residuals:
            print("Convolving residuals", file=log)
            resid, _ = convolve2gaussres(resid, xx, yy, gaussparf, opts.nthreads, gausspari, opts.padding_frac, norm_kernel=False)
            model += resid
            print("Convolved residuals added to convolved model", file=log)

            if 'r' in opts.products:
                name = outfile + '.convolved_residual.fits'
                save_fits(name, resid, rhdr[0])
                print(f"Wrote convolved residuals to {name}", file=log)

        counts = np.sum(resid != 0)
        rms = np.sqrt(np.sum(resid**2)/counts)
        rms_cube = np.std(resid.reshape(nband, npix_l*npix_m), axis=1).ravel()
        threshold = opts.threshold * rms
        print(f"Setting cutoff threshold as {opts.threshold} times the rms "
              "of the residual ", file=log)
        del resid
    else:
        print("No residual provided. Setting  threshold i.t.o dynamic range. "
              f"Max dynamic range is {opts.maxDR}", file=log)
        mask = ~np.isnan(model)
        threshold = model[mask].max()/opts.maxDR
        rms_cube = None

    print(f"Threshold set to {threshold} Jy.", file=log)

    # remove completely nan slices
    freq_mask = np.isnan(model)
    fidx = ~np.all(freq_mask, axis=(1,2))

    # exclude any bands that might be awful
    if opts.deselect_bands:
        print(f"Deselected bands are: {opts.deselect_bands}", file=log)
        for bidx in opts.deselect_bands:
            fidx[bidx] = False

    if fidx.any():
        model = model[fidx]
        beam_image = beam_image[fidx]
        freqs = freqs[fidx]
        gaussparf = list(gaussparf)
        #for i, par in enumerate(gaussparf):
        #    if not fidx[i]:
        #        gaussparf.remove(par)
<<<<<<< HEAD
        new_hdr = set_header_info(mhdr, ref_freq, freq_axis, opts, tuple(gaussparf))
=======
        new_hdr = set_header_info(mhdr, ref_freq, freq_axis, beampars=tuple(gaussparf))
>>>>>>> e33f5aff

    # get pixels above threshold
    minimage = np.amin(model, axis=0)
    maskindices = np.argwhere(minimage > threshold)
    nanindices = np.argwhere(minimage <= threshold)
    if not maskindices.size:
        raise ValueError("No components found above threshold. "
                        "Try lowering your threshold."
                        "Max of convolved model is %3.2e" % model.max())
    fitcube = model[:, maskindices[:, 0], maskindices[:, 1]].T
    beam_comps = beam_image[:, maskindices[:, 0], maskindices[:, 1]].T

    # set weights for fit
    if opts.channel_weights is not None:
        weights = np.array(opts.channel_weights)[fidx]
        try:
            assert weights.size == nband
            print("Using provided channel weights.", file=log)
        except Exception as e:
            print("Number of provided channel weights not equal "
                  "to number of imaging bands", file=log)
    else:
        if opts.residual:
            print("Getting weights from list of image headers.", file=log)
            rhdr = []
            for i, res in enumerate(opts.residual):
                rhdr.append(fits.getheader(res))
            weights = np.array([hdr["WSCVWSUM"] for hdr in rhdr])
            weights /= weights.max()
        elif rms_cube is not None:
            print("Using RMS in each imaging band to determine weights.",
                  file=log)
            weights = np.where(rms_cube[fidx] > 0, 1.0/rms_cube[fidx]**2, 0.0)
            # normalise
            weights /= weights.max()
        else:
            print("No residual or channel weights provided. "
                  "Using equal weights.", file=log)
            weights = np.ones(fidx.sum(), dtype=np.float64)
        print(f"Channel weights: {weights}", file=log)

    ncomps, _ = fitcube.shape
    cchunks = np.maximum(1, ncomps//opts.nthreads)
    fitcube = da.from_array(fitcube.astype(np.float64),
                            chunks=(cchunks, nband))
    beam_comps = da.from_array(beam_comps.astype(np.float64),
                               chunks=(cchunks, nband))
    weights = da.from_array(weights.astype(np.float64), chunks=(nband))
    freqsdask = da.from_array(freqs.astype(np.float64), chunks=(nband))

    print(f"Fitting {ncomps} components", file=log)
    alpha, alpha_err, Iref, i0_err = fit_spi_components(fitcube, weights, freqsdask,
                                        np.float64(ref_freq), beam=beam_comps).compute()
    print("Done. Writing output.", file=log)

    alphamap = np.zeros(model[0].shape, dtype=model.dtype)
    alphamap[...] = np.nan
    alpha_err_map = np.zeros(model[0].shape, dtype=model.dtype)
    alpha_err_map[...] = np.nan
    i0map = np.zeros(model[0].shape, dtype=model.dtype)
    i0map[...] = np.nan
    i0_err_map = np.zeros(model[0].shape, dtype=model.dtype)
    i0_err_map[...] = np.nan
    alphamap[maskindices[:, 0], maskindices[:, 1]] = alpha
    alpha_err_map[maskindices[:, 0], maskindices[:, 1]] = alpha_err
    i0map[maskindices[:, 0], maskindices[:, 1]] = Iref
    i0_err_map[maskindices[:, 0], maskindices[:, 1]] = i0_err
    Irec_cube = i0map[None, :, :] * (freqs[:, None, None]/ref_freq)**alphamap[None, :, :]
    fit_diff = np.zeros_like(model)
    fit_diff[...] = np.nan
    ix = maskindices[:, 0]
    iy = maskindices[:, 1]
    fit_diff[:, ix, iy] = model[:, ix, iy]/beam_image[:, ix, iy]
    fit_diff[:, ix, iy] -= Irec_cube[:, ix, iy]

    if 'I' in opts.products:
        # get the reconstructed cube
        name = outfile + '.Irec_cube.fits'
        save_fits(name, np.expand_dims(Irec_cube, axis=4 - stokes_axis), mhdr, dtype=opts.out_dtype)
        print(f"Wrote reconstructed cube to {name}", file=log)

    if 'd' in opts.products:
        # get the reconstructed cube
        name = outfile + '.fit_diff.fits'
        save_fits(name, np.expand_dims(fit_diff, axis=4 - stokes_axis), mhdr, dtype=opts.out_dtype)
        print(f"Wrote reconstructed cube to {name}", file=log)

    # save alpha map
    if 'a' in opts.products:
        name = outfile + '.alpha.fits'
        save_fits(name, alphamap, mhdr, dtype=opts.out_dtype)
        print(f"Wrote alpha map to {name}", file=log)

    # save alpha error map
    if 'e' in opts.products:
        name = outfile + '.alpha_err.fits'
        save_fits(name, alpha_err_map, mhdr, dtype=opts.out_dtype)
        print(f"Wrote alpha error map to {name}", file=log)

    # save I0 map
    if 'i' in opts.products:
        name = outfile + '.I0.fits'
        save_fits(name, i0map, mhdr, dtype=opts.out_dtype)
        print(f"Wrote I0 map to {name}", file=log)

    # save I0 error map
    if 'k' in opts.products:
        name = outfile + '.I0_err.fits'
        save_fits(name, i0_err_map, mhdr, dtype=opts.out_dtype)
        print(f"Wrote I0 error map to {name}", file=log)

    print("All done here", file=log)<|MERGE_RESOLUTION|>--- conflicted
+++ resolved
@@ -100,11 +100,7 @@
     parser.add_argument('-ct', '--corr-type', type=str, default='linear',
                         help="Correlation typ i.e. linear or circular. ")
     parser.add_argument('-band', "--band", type=str, default='l',
-<<<<<<< HEAD
-                        help="Band to use with JimBeam. L or UHF")
-=======
                         help="Band to use with JimBeam. L, UHF or S")
->>>>>>> e33f5aff
     parser.add_argument('-db', '--deselect-bands', default=None, nargs='+', type=int,
                         help="Indices of subbands to exclude from the fitting \n"
                         "By default, all the sub-bands are used for the residual image. \n"
@@ -398,11 +394,7 @@
         #for i, par in enumerate(gaussparf):
         #    if not fidx[i]:
         #        gaussparf.remove(par)
-<<<<<<< HEAD
         new_hdr = set_header_info(mhdr, ref_freq, freq_axis, opts, tuple(gaussparf))
-=======
-        new_hdr = set_header_info(mhdr, ref_freq, freq_axis, beampars=tuple(gaussparf))
->>>>>>> e33f5aff
 
     # get pixels above threshold
     minimage = np.amin(model, axis=0)
